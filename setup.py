# !/usr/bin/env python3

"""bme280pi: the BME280 Sensor Reader for Raspberry Pi.

This package provides:
- an intuitive way to access the Bosch BME280 sensor
- the ability to convert measurements into different units
"""

import os
import sys

from setuptools import setup, find_packages

here = os.path.dirname(__file__)
README = open(os.path.join(here, 'README.md')).read()


if sys.version_info.major < 3 or sys.version_info.minor < 5:
    print("Package is for python 3.5 or later, please upgrade")
    sys.exit(1)

github_url = "https://github.com/MarcoAndreaBuchmann/bme280pi/"
download_url = github_url + "archive/v1.1.3.tar.gz"


setup(name='bme280pi',
<<<<<<< HEAD
      version='1.1.3',
=======
      version='1.1.2',
>>>>>>> 67c63d99
      license='MIT',
      description="bme280pi: the BME280 Sensor Reader for Raspberry Pi",
      long_description=README,
      long_description_content_type="text/markdown",
      author='Marco-Andrea Buchmann',
      author_email='bmarcoa@gmail.com',
      url='https://www.github.com/MarcoAndreaBuchmann/bme280pi',
      download_url=download_url,
      project_urls={"Bug Tracker": github_url + "issues",
                    "Source Code": github_url},
      keywords=['Raspberry', 'Pi', 'Raspberry Pi', 'BME280', 'sensor',
                'readout', 'temperature', 'pressure', 'humidity'],
      platforms=["Linux"],
      python_requires=">=3.5",
      packages=find_packages(),
      tests_require=["smbus", "pytest"],
      install_requires=['smbus'],
      classifiers=['Development Status :: 5 - Production/Stable',
                   'Intended Audience :: Developers',
                   'Topic :: Software Development :: Build Tools',
                   'License :: OSI Approved :: MIT License',
                   'Programming Language :: Python :: 3',
                   'Programming Language :: Python :: 3.4',
                   'Programming Language :: Python :: 3.5',
                   'Programming Language :: Python :: 3.6',
                   'Programming Language :: Python :: 3.7',
                   'Programming Language :: Python :: 3.8',
                   'Programming Language :: Python :: 3.9',
                   'Programming Language :: Python :: 3.10',
                   'Programming Language :: Python :: 3.11',
                   'Programming Language :: Python :: 3.12',
                   'Programming Language :: Python :: 3.13',
                   ]
      )<|MERGE_RESOLUTION|>--- conflicted
+++ resolved
@@ -25,11 +25,7 @@
 
 
 setup(name='bme280pi',
-<<<<<<< HEAD
       version='1.1.3',
-=======
-      version='1.1.2',
->>>>>>> 67c63d99
       license='MIT',
       description="bme280pi: the BME280 Sensor Reader for Raspberry Pi",
       long_description=README,
